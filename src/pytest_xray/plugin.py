from typing import Tuple, Union

from _pytest.config import Config
from _pytest.config.argparsing import Parser
from requests.auth import AuthBase

from pytest_xray import hooks
from pytest_xray.constant import (
    JIRA_API_KEY,
    JIRA_CLIENT_SECRET_AUTH,
    JIRA_CLOUD,
    JIRA_XRAY_FLAG,
    TEST_EXECUTION_ENDPOINT,
    TEST_EXECUTION_ENDPOINT_CLOUD,
    XRAY_ADD_CAPTURES,
    XRAY_ALLOW_DUPLICATE_IDS,
    XRAY_EXECUTION_ID,
    XRAY_PLUGIN,
    XRAY_TEST_PLAN_ID,
    XRAYPATH,
)
from pytest_xray.file_publisher import FilePublisher
from pytest_xray.helper import get_api_key_auth, get_basic_auth, get_bearer_auth
from pytest_xray.xray_plugin import XrayPlugin
from pytest_xray.xray_publisher import ApiKeyAuth, ClientSecretAuth, XrayPublisher
from pytest_xray.evidence import xray_evidence


def pytest_addoption(parser: Parser):
    xray = parser.getgroup('Jira Xray report')
    xray.addoption(
        JIRA_XRAY_FLAG,
        action='store_true',
        default=False,
        help='Upload test results to JIRA XRAY'
    )
    xray.addoption(
        JIRA_CLOUD,
        action='store_true',
        default=False,
        help='Use with JIRA XRAY cloud server'
    )
    xray.addoption(
        JIRA_API_KEY,
        action='store_true',
        default=False,
        help='Use Jira API Key authentication',
    )
    xray.addoption(
        JIRA_CLIENT_SECRET_AUTH,
        action='store_true',
        default=False,
        help='Use client secret authentication',
    )
    xray.addoption(
        XRAY_EXECUTION_ID,
        action='store',
        metavar='ExecutionId',
        default=None,
        help='XRAY Test Execution ID'
    )
    xray.addoption(
        XRAY_TEST_PLAN_ID,
        action='store',
        metavar='TestplanId',
        default=None,
        help='XRAY Test Plan ID'
    )
    xray.addoption(
        XRAYPATH,
        action='store',
        metavar='path',
        default=None,
        help='Do not upload to a server but create JSON report file at given path'
    )
    xray.addoption(
        XRAY_ALLOW_DUPLICATE_IDS,
        action='store_true',
        default=False,
        help='Allow test ids to be present on multiple pytest tests'
    )
    xray.addoption(
        XRAY_ADD_CAPTURES,
        action='store_true',
        default=False,
        help='Add captures from log, stdout or/and stderr, to the report comment field'
    )


def pytest_addhooks(pluginmanager):
    pluginmanager.add_hookspecs(hooks)


def pytest_configure(config: Config) -> None:
    config.addinivalue_line(
        'markers', 'xray(JIRA_ID): mark test with JIRA XRAY test case ID'
    )
    if config.option.collectonly:
        return

    if not config.getoption(JIRA_XRAY_FLAG):
        return

    xray_path = config.getoption(XRAYPATH)

    if xray_path:
        publisher = FilePublisher(xray_path)  # type: ignore
    else:
        if config.getoption(JIRA_CLOUD):
            endpoint = TEST_EXECUTION_ENDPOINT_CLOUD
        else:
            endpoint = TEST_EXECUTION_ENDPOINT

        if config.getoption(JIRA_CLIENT_SECRET_AUTH):
            options = get_bearer_auth()
            auth: Union[AuthBase, Tuple[str, str]] = ClientSecretAuth(
                options['BASE_URL'],
                options['CLIENT_ID'],
                options['CLIENT_SECRET'],
                options['VERIFY']
            )
        elif config.getoption(JIRA_API_KEY):
            options = get_api_key_auth()
            auth = ApiKeyAuth(options['API_KEY'])
        else:
            options = get_basic_auth()
            auth = (options['USER'], options['PASSWORD'])

        publisher = XrayPublisher(  # type: ignore
            base_url=options['BASE_URL'],
            endpoint=endpoint,
            auth=auth,
            verify=options['VERIFY']
        )

    plugin = XrayPlugin(config, publisher)
<<<<<<< HEAD
    config.pluginmanager.register(plugin=plugin, name=XRAY_PLUGIN)
=======
    config.pluginmanager.register(plugin=plugin, name=XRAY_PLUGIN)


evidence_nb: int = 1


@pytest.fixture
def xray_evidence(request) -> Callable:
    """ Fixture to add an evidence to the Test Run details of a Test.
    See https://docs.getxray.app/display/XRAY/Import+Execution+Results

    Copyright © 2023 Orange - All rights reserved
    """
    media_types = {
        'bin': 'application/octet-stream',
        'csv': 'text/csv',
        'gz': 'application/gzip',
        'html': 'text/html',
        'json': 'application/json',
        'jpeg': 'image/jpeg',
        'jpg': 'image/jpeg',
        'js': 'text/javascript',
        'md': 'text/markdown',
        'pcap': 'application/vnd.tcdump.pcap',
        'png': 'image/png',
        'spdx': 'text/spdx',
        'txt': 'text/plain',
        'xml': 'text/xml',
        'yml': 'application/yaml',
        'yaml': 'application/yaml',
        'zip': 'application/zip'
    }

    def wrapper_evidence(path: Union[str, Path] = '',
                         *, data: Union[str, bytes] = '',
                         ctype: str = ''
                         ) -> None:
        """
        Behaviour of the fixture from the value of 'path', 'data' and 'ctype'
        arguments:
+------+------+-------+--------------------------------------------------------+
| path | data | ctype | Comment                                                |
+======+======+=======+========================================================+
| No   | No   | No    | Error, "No data to upload"                             |
+------+------+-------+--------------------------------------------------------+
| No   | No   | Yes   | Error, "No data to upload"                             |
+------+------+-------+--------------------------------------------------------+
| No   | Yes  | No    | If data is binary, content-type is "application/octet- |
|      |      |       | stream" otherwise "text/plain". For filename see below.|
+------+------+-------+--------------------------------------------------------+
| No   | Yes  | Yes   | Filename is set to "attachmentX.Y" where X is a number |
|      |      |       | and extension Y is deduced from content-type value.    |
+------+------+-------+--------------------------------------------------------+
| Yes  | Yes  | Yes   | Takes all the values given.                            |
+------+------+-------+--------------------------------------------------------+
| Yes  | Yes  | No    | Content-type is set from the filename extension.       |
+------+------+-------+--------------------------------------------------------+
| Yes  | No   | Yes   | Data is the content of the file.                       |
+------+------+-------+--------------------------------------------------------+
| Yes  | No   | No    | Extension of filename is used to determine content-type|
|      |      |       | and content of file is the data.                       |
+------+------+-------+--------------------------------------------------------+
        """
        global evidence_nb
        # data_base64: str = ''
        # evidence_name: str = ''
        # contentType: str = ''

        if path == '':
            if data == '':
                raise XrayError('No data to upload')
            elif isinstance(data, bytes):
                db64 = base64.b64encode(data)
            else:
                db64 = base64.b64encode(bytes(data, 'utf-8'))
            data_base64 = db64.decode('utf-8')

            if ctype == '':
                if isinstance(data, bytes):
                    contentType = 'application/octet-stream'
                else:
                    contentType = 'text/plain'
            else:
                contentType = ctype

            evidence_name = 'attachment' + str(evidence_nb)
            extension: str = ''
            for e, t in media_types.items():
                if t == contentType:
                    extension = e
                    break
            if extension != '':
                evidence_name += '.' + extension
                # else: no extension
            evidence_nb += 1

        else:
            if not isinstance(path, (str, Path)):
                raise XrayError('Path must be a string')
            evidence_path: Path = Path(path)
            # Jira wants a filename for the attachment
            evidence_name = evidence_path.name

            if data == '':
                if not evidence_path.is_absolute():
                    # Following code is for debugging purpose
                    # with open("/tmp/pytest-jira-xray_debug.txt", 'a') as f:
                    #    import os
                    #    f.write("evidence_path=" + str(evidence_path) + "\n")
                    #    f.write("cwd=" + os.getcwd() + "\n")
                    #    f.write("request.path=" + str(request.path) + "\n---\n")
                    evidence_path = request.path.parent.joinpath(evidence_path)
                try:
                    with open(evidence_path, 'rb') as f:
                        data_base64 = base64.b64encode(f.read()).decode('utf-8')
                except OSError:
                    raise XrayError(f'Cannot open or read file {evidence_path}')
            elif isinstance(data, bytes):
                data_base64 = base64.b64encode(data).decode('utf-8')
            else:
                data_base64 = base64.b64encode(bytes(data, encoding='utf-8')).decode('utf-8')

            if ctype == '':
                extension = evidence_path.suffix.replace('.', '')
                if media_types.get(extension) is None:
                    raise XrayError(f'Media type not found for extension {extension}')
                else:
                    contentType = str(media_types.get(extension))
            else:
                contentType = ctype

        new_evidence = {
            'data': data_base64,
            'filename': evidence_name,
            'contentType': contentType
        }
        # Add the new evidence to the stash of the node to get it from the hook function
        request.node.stash.setdefault(evidences, []).append(new_evidence)

    return wrapper_evidence
>>>>>>> cc0e4288
<|MERGE_RESOLUTION|>--- conflicted
+++ resolved
@@ -134,147 +134,4 @@
         )
 
     plugin = XrayPlugin(config, publisher)
-<<<<<<< HEAD
-    config.pluginmanager.register(plugin=plugin, name=XRAY_PLUGIN)
-=======
-    config.pluginmanager.register(plugin=plugin, name=XRAY_PLUGIN)
-
-
-evidence_nb: int = 1
-
-
-@pytest.fixture
-def xray_evidence(request) -> Callable:
-    """ Fixture to add an evidence to the Test Run details of a Test.
-    See https://docs.getxray.app/display/XRAY/Import+Execution+Results
-
-    Copyright © 2023 Orange - All rights reserved
-    """
-    media_types = {
-        'bin': 'application/octet-stream',
-        'csv': 'text/csv',
-        'gz': 'application/gzip',
-        'html': 'text/html',
-        'json': 'application/json',
-        'jpeg': 'image/jpeg',
-        'jpg': 'image/jpeg',
-        'js': 'text/javascript',
-        'md': 'text/markdown',
-        'pcap': 'application/vnd.tcdump.pcap',
-        'png': 'image/png',
-        'spdx': 'text/spdx',
-        'txt': 'text/plain',
-        'xml': 'text/xml',
-        'yml': 'application/yaml',
-        'yaml': 'application/yaml',
-        'zip': 'application/zip'
-    }
-
-    def wrapper_evidence(path: Union[str, Path] = '',
-                         *, data: Union[str, bytes] = '',
-                         ctype: str = ''
-                         ) -> None:
-        """
-        Behaviour of the fixture from the value of 'path', 'data' and 'ctype'
-        arguments:
-+------+------+-------+--------------------------------------------------------+
-| path | data | ctype | Comment                                                |
-+======+======+=======+========================================================+
-| No   | No   | No    | Error, "No data to upload"                             |
-+------+------+-------+--------------------------------------------------------+
-| No   | No   | Yes   | Error, "No data to upload"                             |
-+------+------+-------+--------------------------------------------------------+
-| No   | Yes  | No    | If data is binary, content-type is "application/octet- |
-|      |      |       | stream" otherwise "text/plain". For filename see below.|
-+------+------+-------+--------------------------------------------------------+
-| No   | Yes  | Yes   | Filename is set to "attachmentX.Y" where X is a number |
-|      |      |       | and extension Y is deduced from content-type value.    |
-+------+------+-------+--------------------------------------------------------+
-| Yes  | Yes  | Yes   | Takes all the values given.                            |
-+------+------+-------+--------------------------------------------------------+
-| Yes  | Yes  | No    | Content-type is set from the filename extension.       |
-+------+------+-------+--------------------------------------------------------+
-| Yes  | No   | Yes   | Data is the content of the file.                       |
-+------+------+-------+--------------------------------------------------------+
-| Yes  | No   | No    | Extension of filename is used to determine content-type|
-|      |      |       | and content of file is the data.                       |
-+------+------+-------+--------------------------------------------------------+
-        """
-        global evidence_nb
-        # data_base64: str = ''
-        # evidence_name: str = ''
-        # contentType: str = ''
-
-        if path == '':
-            if data == '':
-                raise XrayError('No data to upload')
-            elif isinstance(data, bytes):
-                db64 = base64.b64encode(data)
-            else:
-                db64 = base64.b64encode(bytes(data, 'utf-8'))
-            data_base64 = db64.decode('utf-8')
-
-            if ctype == '':
-                if isinstance(data, bytes):
-                    contentType = 'application/octet-stream'
-                else:
-                    contentType = 'text/plain'
-            else:
-                contentType = ctype
-
-            evidence_name = 'attachment' + str(evidence_nb)
-            extension: str = ''
-            for e, t in media_types.items():
-                if t == contentType:
-                    extension = e
-                    break
-            if extension != '':
-                evidence_name += '.' + extension
-                # else: no extension
-            evidence_nb += 1
-
-        else:
-            if not isinstance(path, (str, Path)):
-                raise XrayError('Path must be a string')
-            evidence_path: Path = Path(path)
-            # Jira wants a filename for the attachment
-            evidence_name = evidence_path.name
-
-            if data == '':
-                if not evidence_path.is_absolute():
-                    # Following code is for debugging purpose
-                    # with open("/tmp/pytest-jira-xray_debug.txt", 'a') as f:
-                    #    import os
-                    #    f.write("evidence_path=" + str(evidence_path) + "\n")
-                    #    f.write("cwd=" + os.getcwd() + "\n")
-                    #    f.write("request.path=" + str(request.path) + "\n---\n")
-                    evidence_path = request.path.parent.joinpath(evidence_path)
-                try:
-                    with open(evidence_path, 'rb') as f:
-                        data_base64 = base64.b64encode(f.read()).decode('utf-8')
-                except OSError:
-                    raise XrayError(f'Cannot open or read file {evidence_path}')
-            elif isinstance(data, bytes):
-                data_base64 = base64.b64encode(data).decode('utf-8')
-            else:
-                data_base64 = base64.b64encode(bytes(data, encoding='utf-8')).decode('utf-8')
-
-            if ctype == '':
-                extension = evidence_path.suffix.replace('.', '')
-                if media_types.get(extension) is None:
-                    raise XrayError(f'Media type not found for extension {extension}')
-                else:
-                    contentType = str(media_types.get(extension))
-            else:
-                contentType = ctype
-
-        new_evidence = {
-            'data': data_base64,
-            'filename': evidence_name,
-            'contentType': contentType
-        }
-        # Add the new evidence to the stash of the node to get it from the hook function
-        request.node.stash.setdefault(evidences, []).append(new_evidence)
-
-    return wrapper_evidence
->>>>>>> cc0e4288
+    config.pluginmanager.register(plugin=plugin, name=XRAY_PLUGIN)